/*
 * Copyright 2018 Confluent Inc.
 *
 * Licensed under the Confluent Community License; you may not use this file
 * except in compliance with the License.  You may obtain a copy of the License at
 *
 * http://www.confluent.io/confluent-community-license
 *
 * Unless required by applicable law or agreed to in writing, software
 * distributed under the License is distributed on an "AS IS" BASIS, WITHOUT
 * WARRANTIES OF ANY KIND, either express or implied.  See the License for the
 * specific language governing permissions and limitations under the License.
 */

package io.confluent.connect.jdbc.sink;

import java.time.ZoneId;
import java.util.ArrayList;
import java.util.Arrays;
import java.util.Collections;
import java.util.HashSet;
import java.util.List;
import java.util.Map;
import java.util.Set;
import java.util.TimeZone;

import io.confluent.connect.jdbc.source.JdbcSourceConnectorConfig;
import io.confluent.connect.jdbc.util.DatabaseDialectRecommender;
import io.confluent.connect.jdbc.util.EnumRecommender;
import io.confluent.connect.jdbc.util.QuoteMethod;
import io.confluent.connect.jdbc.util.StringUtils;
import io.confluent.connect.jdbc.util.TimeZoneValidator;

import org.apache.kafka.common.config.AbstractConfig;
import org.apache.kafka.common.config.ConfigDef;
import org.apache.kafka.common.config.ConfigException;
import org.apache.kafka.common.config.types.Password;

public class JdbcSinkConfig extends AbstractConfig {

  public enum InsertMode {
    INSERT,
    UPSERT,
    UPDATE;

  }

  public enum PrimaryKeyMode {
    NONE,
    KAFKA,
    RECORD_KEY,
    RECORD_VALUE;
  }

  public static final List<String> DEFAULT_KAFKA_PK_NAMES = Collections.unmodifiableList(
      Arrays.asList(
          "__connect_topic",
          "__connect_partition",
          "__connect_offset"
      )
  );

  public static final String CONNECTION_URL = JdbcSourceConnectorConfig.CONNECTION_URL_CONFIG;
  private static final String CONNECTION_URL_DOC = "JDBC connection URL.";
  private static final String CONNECTION_URL_DISPLAY = "JDBC URL";

  public static final String CONNECTION_USER = JdbcSourceConnectorConfig.CONNECTION_USER_CONFIG;
  private static final String CONNECTION_USER_DOC = "JDBC connection user.";
  private static final String CONNECTION_USER_DISPLAY = "JDBC User";

  public static final String CONNECTION_PASSWORD =
      JdbcSourceConnectorConfig.CONNECTION_PASSWORD_CONFIG;
  private static final String CONNECTION_PASSWORD_DOC = "JDBC connection password.";
  private static final String CONNECTION_PASSWORD_DISPLAY = "JDBC Password";

  public static final String TABLE_NAME_FORMAT = "table.name.format";
  private static final String TABLE_NAME_FORMAT_DEFAULT = "${topic}";
  private static final String TABLE_NAME_FORMAT_DOC =
      "A format string for the destination table name, which may contain '${topic}' as a "
      + "placeholder for the originating topic name.\n"
      + "For example, ``kafka_${topic}`` for the topic 'orders' will map to the table name "
      + "'kafka_orders'.";
  private static final String TABLE_NAME_FORMAT_DISPLAY = "Table Name Format";

  public static final String MAX_RETRIES = "max.retries";
  private static final int MAX_RETRIES_DEFAULT = 10;
  private static final String MAX_RETRIES_DOC =
      "The maximum number of times to retry on errors before failing the task.";
  private static final String MAX_RETRIES_DISPLAY = "Maximum Retries";

  public static final String RETRY_BACKOFF_MS = "retry.backoff.ms";
  private static final int RETRY_BACKOFF_MS_DEFAULT = 3000;
  private static final String RETRY_BACKOFF_MS_DOC =
      "The time in milliseconds to wait following an error before a retry attempt is made.";
  private static final String RETRY_BACKOFF_MS_DISPLAY = "Retry Backoff (millis)";

  public static final String BATCH_SIZE = "batch.size";
  private static final int BATCH_SIZE_DEFAULT = 3000;
  private static final String BATCH_SIZE_DOC =
      "Specifies how many records to attempt to batch together for insertion into the destination"
      + " table, when possible.";
  private static final String BATCH_SIZE_DISPLAY = "Batch Size";

  public static final String AUTO_CREATE = "auto.create";
  private static final String AUTO_CREATE_DEFAULT = "false";
  private static final String AUTO_CREATE_DOC =
      "Whether to automatically create the destination table based on record schema if it is "
      + "found to be missing by issuing ``CREATE``.";
  private static final String AUTO_CREATE_DISPLAY = "Auto-Create";

  public static final String AUTO_EVOLVE = "auto.evolve";
  private static final String AUTO_EVOLVE_DEFAULT = "false";
  private static final String AUTO_EVOLVE_DOC =
      "Whether to automatically add columns in the table schema when found to be missing relative "
      + "to the record schema by issuing ``ALTER``.";
  private static final String AUTO_EVOLVE_DISPLAY = "Auto-Evolve";

  public static final String INSERT_MODE = "insert.mode";
  private static final String INSERT_MODE_DEFAULT = "insert";
  private static final String INSERT_MODE_DOC =
      "The insertion mode to use. Supported modes are:\n"
      + "``insert``\n"
      + "    Use standard SQL ``INSERT`` statements.\n"
      + "``upsert``\n"
      + "    Use the appropriate upsert semantics for the target database if it is supported by "
      + "the connector, e.g. ``INSERT OR IGNORE``.\n"
      + "``update``\n"
      + "    Use the appropriate update semantics for the target database if it is supported by "
      + "the connector, e.g. ``UPDATE``.";
  private static final String INSERT_MODE_DISPLAY = "Insert Mode";

  public static final String PK_FIELDS = "pk.fields";
  private static final String PK_FIELDS_DEFAULT = "";
  private static final String PK_FIELDS_DOC =
      "List of comma-separated primary key field names. The runtime interpretation of this config"
      + " depends on the ``pk.mode``:\n"
      + "``none``\n"
      + "    Ignored as no fields are used as primary key in this mode.\n"
      + "``kafka``\n"
      + "    Must be a trio representing the Kafka coordinates, defaults to ``"
      + StringUtils.join(DEFAULT_KAFKA_PK_NAMES, ",") + "`` if empty.\n"
      + "``record_key``\n"
      + "    If empty, all fields from the key struct will be used, otherwise used to extract the"
      + " desired fields - for primitive key only a single field name must be configured.\n"
      + "``record_value``\n"
      + "    If empty, all fields from the value struct will be used, otherwise used to extract "
      + "the desired fields.";
  private static final String PK_FIELDS_DISPLAY = "Primary Key Fields";

  public static final String PK_MODE = "pk.mode";
  private static final String PK_MODE_DEFAULT = "none";
  private static final String PK_MODE_DOC =
      "The primary key mode, also refer to ``" + PK_FIELDS + "`` documentation for interplay. "
      + "Supported modes are:\n"
      + "``none``\n"
      + "    No keys utilized.\n"
      + "``kafka``\n"
      + "    Kafka coordinates are used as the PK.\n"
      + "``record_key``\n"
      + "    Field(s) from the record key are used, which may be a primitive or a struct.\n"
      + "``record_value``\n"
      + "    Field(s) from the record value are used, which must be a struct.";
  private static final String PK_MODE_DISPLAY = "Primary Key Mode";

  public static final String FIELDS_WHITELIST = "fields.whitelist";
  private static final String FIELDS_WHITELIST_DEFAULT = "";
  private static final String FIELDS_WHITELIST_DOC =
      "List of comma-separated record value field names. If empty, all fields from the record "
      + "value are utilized, otherwise used to filter to the desired fields.\n"
      + "Note that ``" + PK_FIELDS + "`` is applied independently in the context of which field"
      + "(s) form the primary key columns in the destination database,"
      + " while this configuration is applicable for the other columns.";
  private static final String FIELDS_WHITELIST_DISPLAY = "Fields Whitelist";

  private static final ConfigDef.Range NON_NEGATIVE_INT_VALIDATOR = ConfigDef.Range.atLeast(0);

  private static final String CONNECTION_GROUP = "Connection";
  private static final String WRITES_GROUP = "Writes";
  private static final String DATAMAPPING_GROUP = "Data Mapping";
  private static final String DDL_GROUP = "SQL/DDL Support";
  private static final String RETRIES_GROUP = "Retries";

  public static final String DIALECT_NAME_CONFIG = "dialect.name";
  private static final String DIALECT_NAME_DISPLAY = "Database Dialect";
  public static final String DIALECT_NAME_DEFAULT = "";
  private static final String DIALECT_NAME_DOC =
      "The name of the database dialect that should be used for this connector. By default this "
      + "is empty, and the connector automatically determines the dialect based upon the "
      + "JDBC connection URL. Use this if you want to override that behavior and use a "
      + "specific dialect. All properly-packaged dialects in the JDBC connector plugin "
      + "can be used.";

<<<<<<< HEAD
  public static final String DB_TIMEZONE_CONFIG = "db.timezone";
  public static final String DB_TIMEZONE_DEFAULT = "UTC";
  private static final String DB_TIMEZONE_CONFIG_DOC =
      "Name of the JDBC timezone that should be used in the connector when "
      + "inserting time-based values. Defaults to UTC.";
  private static final String DB_TIMEZONE_CONFIG_DISPLAY = "DB Time Zone";
=======
  public static final String QUOTE_SQL_IDENTIFIERS_CONFIG =
      JdbcSourceConnectorConfig.QUOTE_SQL_IDENTIFIERS_CONFIG;
  public static final String QUOTE_SQL_IDENTIFIERS_DEFAULT =
      JdbcSourceConnectorConfig.QUOTE_SQL_IDENTIFIERS_DEFAULT;
  public static final String QUOTE_SQL_IDENTIFIERS_DOC =
      JdbcSourceConnectorConfig.QUOTE_SQL_IDENTIFIERS_DOC;
  private static final String QUOTE_SQL_IDENTIFIERS_DISPLAY =
      JdbcSourceConnectorConfig.QUOTE_SQL_IDENTIFIERS_DISPLAY;

  private static final EnumRecommender QUOTE_METHOD_RECOMMENDER =
      EnumRecommender.in(QuoteMethod.values());
>>>>>>> 08c18373

  public static final ConfigDef CONFIG_DEF = new ConfigDef()
        // Connection
        .define(
            CONNECTION_URL,
            ConfigDef.Type.STRING,
            ConfigDef.NO_DEFAULT_VALUE,
            ConfigDef.Importance.HIGH,
            CONNECTION_URL_DOC,
            CONNECTION_GROUP,
            1,
            ConfigDef.Width.LONG,
            CONNECTION_URL_DISPLAY
        )
        .define(
            CONNECTION_USER,
            ConfigDef.Type.STRING,
            null,
            ConfigDef.Importance.HIGH,
            CONNECTION_USER_DOC,
            CONNECTION_GROUP,
            2,
            ConfigDef.Width.MEDIUM,
            CONNECTION_USER_DISPLAY
        )
        .define(
            CONNECTION_PASSWORD,
            ConfigDef.Type.PASSWORD,
            null,
            ConfigDef.Importance.HIGH,
            CONNECTION_PASSWORD_DOC,
            CONNECTION_GROUP,
            3,
            ConfigDef.Width.MEDIUM,
            CONNECTION_PASSWORD_DISPLAY
        )
        .define(
            DIALECT_NAME_CONFIG,
            ConfigDef.Type.STRING,
            DIALECT_NAME_DEFAULT,
            DatabaseDialectRecommender.INSTANCE,
            ConfigDef.Importance.LOW,
            DIALECT_NAME_DOC,
            CONNECTION_GROUP,
            4,
            ConfigDef.Width.LONG,
            DIALECT_NAME_DISPLAY,
            DatabaseDialectRecommender.INSTANCE
        )
        // Writes
        .define(
            INSERT_MODE,
            ConfigDef.Type.STRING,
            INSERT_MODE_DEFAULT,
            EnumValidator.in(InsertMode.values()),
            ConfigDef.Importance.HIGH,
            INSERT_MODE_DOC,
            WRITES_GROUP,
            1,
            ConfigDef.Width.MEDIUM,
            INSERT_MODE_DISPLAY
        )
        .define(
            BATCH_SIZE,
            ConfigDef.Type.INT,
            BATCH_SIZE_DEFAULT,
            NON_NEGATIVE_INT_VALIDATOR,
            ConfigDef.Importance.MEDIUM,
            BATCH_SIZE_DOC, WRITES_GROUP,
            2,
            ConfigDef.Width.SHORT,
            BATCH_SIZE_DISPLAY
        )
        // Data Mapping
        .define(
            TABLE_NAME_FORMAT,
            ConfigDef.Type.STRING,
            TABLE_NAME_FORMAT_DEFAULT,
            ConfigDef.Importance.MEDIUM,
            TABLE_NAME_FORMAT_DOC,
            DATAMAPPING_GROUP,
            1,
            ConfigDef.Width.LONG,
            TABLE_NAME_FORMAT_DISPLAY
        )
        .define(
            PK_MODE,
            ConfigDef.Type.STRING,
            PK_MODE_DEFAULT,
            EnumValidator.in(PrimaryKeyMode.values()),
            ConfigDef.Importance.HIGH,
            PK_MODE_DOC,
            DATAMAPPING_GROUP,
            2,
            ConfigDef.Width.MEDIUM,
            PK_MODE_DISPLAY
        )
        .define(
            PK_FIELDS,
            ConfigDef.Type.LIST,
            PK_FIELDS_DEFAULT,
            ConfigDef.Importance.MEDIUM,
            PK_FIELDS_DOC,
            DATAMAPPING_GROUP,
            3,
            ConfigDef.Width.LONG, PK_FIELDS_DISPLAY
        )
        .define(
            FIELDS_WHITELIST,
            ConfigDef.Type.LIST,
            FIELDS_WHITELIST_DEFAULT,
            ConfigDef.Importance.MEDIUM,
            FIELDS_WHITELIST_DOC,
            DATAMAPPING_GROUP,
            4,
            ConfigDef.Width.LONG,
            FIELDS_WHITELIST_DISPLAY
        ).define(
          DB_TIMEZONE_CONFIG,
          ConfigDef.Type.STRING,
          DB_TIMEZONE_DEFAULT,
          TimeZoneValidator.INSTANCE,
          ConfigDef.Importance.MEDIUM,
          DB_TIMEZONE_CONFIG_DOC,
          DATAMAPPING_GROUP,
          5,
          ConfigDef.Width.MEDIUM,
          DB_TIMEZONE_CONFIG_DISPLAY
        )
        // DDL
        .define(
            AUTO_CREATE,
            ConfigDef.Type.BOOLEAN,
            AUTO_CREATE_DEFAULT,
            ConfigDef.Importance.MEDIUM,
            AUTO_CREATE_DOC, DDL_GROUP,
            1,
            ConfigDef.Width.SHORT,
            AUTO_CREATE_DISPLAY
        )
        .define(
            AUTO_EVOLVE,
            ConfigDef.Type.BOOLEAN,
            AUTO_EVOLVE_DEFAULT,
            ConfigDef.Importance.MEDIUM,
            AUTO_EVOLVE_DOC, DDL_GROUP,
            2,
            ConfigDef.Width.SHORT,
            AUTO_EVOLVE_DISPLAY
        ).define(
            QUOTE_SQL_IDENTIFIERS_CONFIG,
            ConfigDef.Type.STRING,
            QUOTE_SQL_IDENTIFIERS_DEFAULT,
            ConfigDef.Importance.MEDIUM,
            QUOTE_SQL_IDENTIFIERS_DOC,
            DDL_GROUP,
            3,
            ConfigDef.Width.MEDIUM,
            QUOTE_SQL_IDENTIFIERS_DISPLAY,
            QUOTE_METHOD_RECOMMENDER
        )
        // Retries
        .define(
            MAX_RETRIES,
            ConfigDef.Type.INT,
            MAX_RETRIES_DEFAULT,
            NON_NEGATIVE_INT_VALIDATOR,
            ConfigDef.Importance.MEDIUM,
            MAX_RETRIES_DOC,
            RETRIES_GROUP,
            1,
            ConfigDef.Width.SHORT,
            MAX_RETRIES_DISPLAY
        )
        .define(
            RETRY_BACKOFF_MS,
            ConfigDef.Type.INT,
            RETRY_BACKOFF_MS_DEFAULT,
            NON_NEGATIVE_INT_VALIDATOR,
            ConfigDef.Importance.MEDIUM,
            RETRY_BACKOFF_MS_DOC,
            RETRIES_GROUP,
            2,
            ConfigDef.Width.SHORT,
            RETRY_BACKOFF_MS_DISPLAY
        );

  public final String connectionUrl;
  public final String connectionUser;
  public final String connectionPassword;
  public final String tableNameFormat;
  public final int batchSize;
  public final int maxRetries;
  public final int retryBackoffMs;
  public final boolean autoCreate;
  public final boolean autoEvolve;
  public final InsertMode insertMode;
  public final PrimaryKeyMode pkMode;
  public final List<String> pkFields;
  public final Set<String> fieldsWhitelist;
  public final String dialectName;
  public final TimeZone timeZone;

  public JdbcSinkConfig(Map<?, ?> props) {
    super(CONFIG_DEF, props);
    connectionUrl = getString(CONNECTION_URL);
    connectionUser = getString(CONNECTION_USER);
    connectionPassword = getPasswordValue(CONNECTION_PASSWORD);
    tableNameFormat = getString(TABLE_NAME_FORMAT).trim();
    batchSize = getInt(BATCH_SIZE);
    maxRetries = getInt(MAX_RETRIES);
    retryBackoffMs = getInt(RETRY_BACKOFF_MS);
    autoCreate = getBoolean(AUTO_CREATE);
    autoEvolve = getBoolean(AUTO_EVOLVE);
    insertMode = InsertMode.valueOf(getString(INSERT_MODE).toUpperCase());
    pkMode = PrimaryKeyMode.valueOf(getString(PK_MODE).toUpperCase());
    pkFields = getList(PK_FIELDS);
    dialectName = getString(DIALECT_NAME_CONFIG);
    fieldsWhitelist = new HashSet<>(getList(FIELDS_WHITELIST));
    String dbTimeZone = getString(DB_TIMEZONE_CONFIG);
    timeZone = TimeZone.getTimeZone(ZoneId.of(dbTimeZone));
  }

  private String getPasswordValue(String key) {
    Password password = getPassword(key);
    if (password != null) {
      return password.value();
    }
    return null;
  }

  private static class EnumValidator implements ConfigDef.Validator {
    private final List<String> canonicalValues;
    private final Set<String> validValues;

    private EnumValidator(List<String> canonicalValues, Set<String> validValues) {
      this.canonicalValues = canonicalValues;
      this.validValues = validValues;
    }

    public static <E> EnumValidator in(E[] enumerators) {
      final List<String> canonicalValues = new ArrayList<>(enumerators.length);
      final Set<String> validValues = new HashSet<>(enumerators.length * 2);
      for (E e : enumerators) {
        canonicalValues.add(e.toString().toLowerCase());
        validValues.add(e.toString().toUpperCase());
        validValues.add(e.toString().toLowerCase());
      }
      return new EnumValidator(canonicalValues, validValues);
    }

    @Override
    public void ensureValid(String key, Object value) {
      if (!validValues.contains(value)) {
        throw new ConfigException(key, value, "Invalid enumerator");
      }
    }

    @Override
    public String toString() {
      return canonicalValues.toString();
    }
  }

  public static void main(String... args) {
    System.out.println(CONFIG_DEF.toEnrichedRst());
  }
}<|MERGE_RESOLUTION|>--- conflicted
+++ resolved
@@ -190,14 +190,13 @@
       + "specific dialect. All properly-packaged dialects in the JDBC connector plugin "
       + "can be used.";
 
-<<<<<<< HEAD
   public static final String DB_TIMEZONE_CONFIG = "db.timezone";
   public static final String DB_TIMEZONE_DEFAULT = "UTC";
   private static final String DB_TIMEZONE_CONFIG_DOC =
       "Name of the JDBC timezone that should be used in the connector when "
       + "inserting time-based values. Defaults to UTC.";
   private static final String DB_TIMEZONE_CONFIG_DISPLAY = "DB Time Zone";
-=======
+
   public static final String QUOTE_SQL_IDENTIFIERS_CONFIG =
       JdbcSourceConnectorConfig.QUOTE_SQL_IDENTIFIERS_CONFIG;
   public static final String QUOTE_SQL_IDENTIFIERS_DEFAULT =
@@ -209,7 +208,6 @@
 
   private static final EnumRecommender QUOTE_METHOD_RECOMMENDER =
       EnumRecommender.in(QuoteMethod.values());
->>>>>>> 08c18373
 
   public static final ConfigDef CONFIG_DEF = new ConfigDef()
         // Connection
